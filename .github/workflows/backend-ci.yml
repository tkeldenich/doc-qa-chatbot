--- conflicted
+++ resolved
@@ -46,11 +46,7 @@
         cd backend
         # Install pre-commit if not already available
         uv pip install pre-commit
-<<<<<<< HEAD
-        
-=======
 
->>>>>>> c5002d43
         # Run docformatter (docstring formatting)
         uv run docformatter --check --wrap-summaries 79 --wrap-descriptions 79 --recursive . --exclude .venv venv env
 
