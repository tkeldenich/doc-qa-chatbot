name: Backend CI
on:
  push:
    branches: [ main, develop ]
    paths: [ 'backend/**' ]
  pull_request:
    branches: [ main, develop ]
    paths: [ 'backend/**' ]

jobs:
  test:
    runs-on: ubuntu-latest
    services:
      postgres:
        image: postgres:15
        env:
          POSTGRES_PASSWORD: postgres
          POSTGRES_DB: test_db
        options: >-
          --health-cmd pg_isready
          --health-interval 10s
          --health-timeout 5s
          --health-retries 5
        ports:
          - 5432:5432

    steps:
    - uses: actions/checkout@v4

    - name: Set up uv
      uses: astral-sh/setup-uv@v4
      with:
        version: "latest"

    - name: Set up Python
      run: uv python install 3.12

    - name: Install dependencies
      run: |
        cd backend
        uv venv
        uv pip install -e .[dev]

    - name: Run pre-commit hooks
      run: |
        cd backend
        # Install pre-commit if not already available
        uv pip install pre-commit

<<<<<<< HEAD
=======
        # Run autopep8 (formatting)
        uv run autopep8 --diff --max-line-length=79 --aggressive --aggressive --recursive . --exclude='.venv,venv,env'

>>>>>>> c0b7ea3a
        # Run docformatter (docstring formatting)
        uv run docformatter --check --wrap-summaries 79 --wrap-descriptions 79 --recursive . --exclude .venv venv env

        # Run black (code formatting)
        uv run black --check --line-length=79 . --exclude='/(\.venv|venv|env)/'

        # Run isort (import sorting)
        uv run isort --check-only --line-length=79 . --skip-glob='*/.venv/*' --skip-glob='*/venv/*' --skip-glob='*/env/*'

        # Run flake8 (linting)
        uv run flake8 . --exclude=.venv,venv,env,__pycache__,.git

<<<<<<< HEAD
        # Run mypy (type checking)
        uv pip install "fastapi==0.115.9" "pydantic==2.11.5" "pydantic-settings==2.9.1" "sqlalchemy==2.0.41" "alembic==1.16.1" "langchain-openai==0.3.21" "langchain-community==0.3.24" "langchain==0.3.25" "email-validator==2.2.0" "python-multipart==0.0.20" "pytest==8.4.0" "sentence-transformers==4.1.0" "tenacity==9.1.2" "aiofiles==24.1.0" "chromadb==1.0.12" "elasticsearch==8.18.1" "celery==5.5.3" types-setuptools types-python-jose types-passlib types-aiofiles "python-jose[cryptography]" "passlib[bcrypt]" numpy celery-types
=======
        # Install additional type packages needed for mypy
        uv pip install types-python-jose types-passlib python-jose[cryptography] passlib[bcrypt]

        # Run mypy (type checking)
        uv pip install alembic types-setuptools
>>>>>>> c0b7ea3a
        uv run mypy app/ tests/ --exclude='(\.venv|venv|env)'

        # Run bandit (security linting)
        uv run bandit -r . -f json -o bandit-report.json --exclude='./.venv,./venv,./env' -s B101

    - name: Check basic file issues
      run: |
        cd backend
        # Check for trailing whitespace
        if grep -r '[[:space:]]$' . --include="*.py" --exclude-dir='.venv' --exclude-dir='venv' --exclude-dir='env'; then
          echo "❌ Found trailing whitespace"
          exit 1
        else
          echo "✅ No trailing whitespace found"
        fi

        # Check for files without final newline
        find . -name "*.py" -not -path "./.venv/*" -not -path "./venv/*" -not -path "./env/*" -exec sh -c 'if [ -n "$(tail -c1 "$1")" ]; then echo "File $1 does not end with newline"; exit 1; fi' _ {} \;
        echo "✅ All files end with newline"

    - name: Check if tests exist
      id: check_tests
      run: |
        cd backend
        echo "Checking for test files..."
        find . -name "test_*.py" -o -name "*_test.py" | head -10
        if find . -name "test_*.py" -not -path "./.venv/*" -not -path "./venv/*" -not -path "./env/*" | grep -q . || \
           find . -name "*_test.py" -not -path "./.venv/*" -not -path "./venv/*" -not -path "./env/*" | grep -q .; then
          echo "has_tests=true" >> $GITHUB_OUTPUT
          echo "Found test files"
        else
          echo "has_tests=false" >> $GITHUB_OUTPUT
          echo "No test files found"
        fi

    - name: Run tests with coverage
      if: steps.check_tests.outputs.has_tests == 'true'
      env:
        DATABASE_URL: ${{ secrets.DATABASE_URL }}
      run: |
        cd backend
        uv run pytest --cov=app --cov-report=xml --cov-report=term-missing

    - name: Upload coverage reports
      if: steps.check_tests.outputs.has_tests == 'true'
      uses: actions/upload-artifact@v4
      with:
        name: coverage-report
        path: backend/coverage.xml

    - name: Coverage comment
      uses: py-cov-action/python-coverage-comment-action@v3
      if: github.event_name == 'pull_request' && steps.check_tests.outputs.has_tests == 'true' && steps.run_tests.outcome == 'success'
      with:
        GITHUB_TOKEN: ${{ github.token }}
        MINIMUM_GREEN: 80
        MINIMUM_ORANGE: 70
        COVERAGE_PATH: backend/coverage.xml<|MERGE_RESOLUTION|>--- conflicted
+++ resolved
@@ -47,12 +47,9 @@
         # Install pre-commit if not already available
         uv pip install pre-commit
 
-<<<<<<< HEAD
-=======
         # Run autopep8 (formatting)
         uv run autopep8 --diff --max-line-length=79 --aggressive --aggressive --recursive . --exclude='.venv,venv,env'
 
->>>>>>> c0b7ea3a
         # Run docformatter (docstring formatting)
         uv run docformatter --check --wrap-summaries 79 --wrap-descriptions 79 --recursive . --exclude .venv venv env
 
@@ -65,16 +62,8 @@
         # Run flake8 (linting)
         uv run flake8 . --exclude=.venv,venv,env,__pycache__,.git
 
-<<<<<<< HEAD
         # Run mypy (type checking)
         uv pip install "fastapi==0.115.9" "pydantic==2.11.5" "pydantic-settings==2.9.1" "sqlalchemy==2.0.41" "alembic==1.16.1" "langchain-openai==0.3.21" "langchain-community==0.3.24" "langchain==0.3.25" "email-validator==2.2.0" "python-multipart==0.0.20" "pytest==8.4.0" "sentence-transformers==4.1.0" "tenacity==9.1.2" "aiofiles==24.1.0" "chromadb==1.0.12" "elasticsearch==8.18.1" "celery==5.5.3" types-setuptools types-python-jose types-passlib types-aiofiles "python-jose[cryptography]" "passlib[bcrypt]" numpy celery-types
-=======
-        # Install additional type packages needed for mypy
-        uv pip install types-python-jose types-passlib python-jose[cryptography] passlib[bcrypt]
-
-        # Run mypy (type checking)
-        uv pip install alembic types-setuptools
->>>>>>> c0b7ea3a
         uv run mypy app/ tests/ --exclude='(\.venv|venv|env)'
 
         # Run bandit (security linting)
